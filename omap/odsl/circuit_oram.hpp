--- conflicted
+++ resolved
@@ -57,7 +57,6 @@
   PositionType evictCounter = 0;  // counter for reverse lexicographic eviction
 
   std::vector<Block_> path;  // a buffer for reading and writing paths, the
-<<<<<<< HEAD
                              // first stashSize blocks are the stash
   int writeBackPathDepth;
 
@@ -72,14 +71,12 @@
   WorkerParams workerParams;
 
   // a buffer for writing back a block
-=======
   // first stashSize blocks are the stash
 
 #ifdef DISK_IO
   uint32_t latestPrefetchReceipt = 0;
   typename HeapTree_::BatchAccessor* globalTreeAccessor = NULL;
 #endif
->>>>>>> 78758814
 
   uint64_t rootNonce = 0;  // nonce for the root bucket
 
@@ -591,13 +588,19 @@
       throw std::runtime_error("Circuit ORAM too large");
     }
     path.resize(stashSize + Z * depth);
-<<<<<<< HEAD
     workerLock.lock();
     continueMutex.lock();
     ResumeWorker();
   }
 
-  ~ORAM() { PauseWorker(); }
+  ~ORAM() {
+    PauseWorker();
+#ifdef DISK_IO
+    if (globalTreeAccessor) {
+      delete globalTreeAccessor;
+    }
+#endif
+  }
 
   /**
    * @brief Pause the worker thread to save resource
@@ -626,19 +629,9 @@
           },
           this);
     }
-=======
 #ifdef DISK_IO
     globalTreeAccessor = new typename HeapTree_::BatchAccessor(tree);
 #endif
-  }
-
-  ~ORAM() {
-#ifdef DISK_IO
-    if (globalTreeAccessor) {
-      delete globalTreeAccessor;
-    }
-#endif
->>>>>>> 78758814
   }
 
   /**
