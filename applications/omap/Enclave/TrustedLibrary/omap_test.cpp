--- conflicted
+++ resolved
@@ -634,14 +634,8 @@
   omap.InitFromReaderInPlace(reader);
   ocall_measure_time(&end);
   uint64_t timediff = end - start;
-<<<<<<< HEAD
-  printf("oram init time %d.%d s\n", timediff / 1'000'000'000,
-         timediff % 1'000'000'000);
-
-=======
   printf("oram init time %f s\n", timediff * 1e-9);
-  
->>>>>>> dfd036bc
+
   ocall_measure_time(&start);
   for (size_t r = 0; r < round; ++r) {
     ETH_Addr addr;
@@ -695,14 +689,8 @@
   omap.InitFromReaderInPlace(reader);
   ocall_measure_time(&end);
   uint64_t timediff = end - start;
-<<<<<<< HEAD
-  printf("oram init time %d.%d s\n", timediff / 1'000'000'000,
-         timediff % 1'000'000'000);
-
-=======
   printf("oram init time %f s\n", timediff * 1e-9);
-  
->>>>>>> dfd036bc
+
   ocall_measure_time(&start);
   for (size_t r = 0; r < round; ++r) {
     uint64_t addr;
@@ -758,14 +746,8 @@
 
   for (uint32_t batchSize : {100, 200, 500, 1000, 2000, 5000, 10000}) {
     printf("mapSize = %u, threadCount = %d, batchSize = %u\n", mapSize,
-<<<<<<< HEAD
            threadCount, batchSize);
-    printf("oram init time %d.%d s\n", timediff / 1'000'000'000,
-           timediff % 1'000'000'000);
-=======
-               threadCount, batchSize);
     printf("oram init time %f s\n", timediff * 1e-9);
->>>>>>> dfd036bc
     ocall_measure_time(&start);
     for (size_t r = 0; r < round; ++r) {
       ETH_Addr addr;
