--- conflicted
+++ resolved
@@ -4,13 +4,8 @@
 SGX_MODE=SIM # HW or SIM
 
 # Algorithms:
-<<<<<<< HEAD
-MIN_ENCLAVE_SIZE=2048 # enclave size in MB
-MAX_ENCLAVE_SIZE=2048
-=======
 MIN_ENCLAVE_SIZE=8192 # enclave size in MB
 MAX_ENCLAVE_SIZE=8192
->>>>>>> dfd036bc
 IO_ROUNDs=(1) # number of rounds encryption/decryption is performed, used to get breakdown
 CORE_ID=5 # the cpu core id to run the program
 DISK_IO=0 # 0: no disk IO, 1: disk IO
